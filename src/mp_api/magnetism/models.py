from enum import Enum
from typing import List

from pydantic import BaseModel, Field, validator
from monty.json import MontyDecoder
from datetime import datetime


class MagneticOrderingEnum(Enum):
    FM = "FM"
    NM = "NM"
    FiM = "FiM"
    AFM = "AFM"
    unknown = "Unknown"


class MagnetismData(BaseModel):
    """
    Model for magnetic data within a magnetism doc
    """

    ordering: str = Field(
        None, description="Magnetic ordering.",
    )

    is_magnetic: bool = Field(
        None, description="Whether the material is magnetic.",
    )

    exchange_symmetry: int = Field(
        None, description="Exchange symmetry.",
    )

    num_magnetic_sites: int = Field(
        None, description="The number of magnetic sites.",
    )

    num_unique_magnetic_sites: int = Field(
        None, description="The number of unique magnetic sites.",
    )

    types_of_magnetic_species: List[str] = Field(
        None, description="Magnetic specie elements.",
    )

    magmoms: List[float] = Field(
        None, description="Magnetic moments for each site.",
    )

    total_magnetization: float = Field(
<<<<<<< HEAD
        None, description="Total magnetization in μB.",
    )

    total_magnetization_normalized_vol: float = Field(
        None, description="Total magnetization normalized by volume in μB/Å³.",
    )

    total_magnetization_normalized_formula_units: float = Field(
        None, description="Total magnetization normalized by formula unit in μB/f.u. .",
=======
        None, description="Total magnetization.",
    )

    total_magnetization_normalized_vol: float = Field(
        None, description="Total magnetization normalized by volume.",
    )

    total_magnetization_normalized_formula_units: float = Field(
        None, description="Total magnetization normalized by formula unit.",
>>>>>>> aa8c2634
    )


class MagnetismDoc(BaseModel):
    """
    Model for a magnetism doc
    """

    task_id: str = Field(
        None,
        description="The ID of this material, used as a universal reference across property documents."
        "This comes in the form: mp-******",
    )

    magnetism: MagnetismData = Field(
        None, description="Magnetic data for the material",
    )

    last_updated: datetime = Field(
        None,
        description="Timestamp for the most recent calculation for this Material document",
    )

    # Make sure that the datetime field is properly formatted
    @validator("last_updated", pre=True)
    def last_updated_dict_ok(cls, v):
        return MontyDecoder().process_decoded(v)<|MERGE_RESOLUTION|>--- conflicted
+++ resolved
@@ -48,7 +48,6 @@
     )
 
     total_magnetization: float = Field(
-<<<<<<< HEAD
         None, description="Total magnetization in μB.",
     )
 
@@ -58,19 +57,7 @@
 
     total_magnetization_normalized_formula_units: float = Field(
         None, description="Total magnetization normalized by formula unit in μB/f.u. .",
-=======
-        None, description="Total magnetization.",
     )
-
-    total_magnetization_normalized_vol: float = Field(
-        None, description="Total magnetization normalized by volume.",
-    )
-
-    total_magnetization_normalized_formula_units: float = Field(
-        None, description="Total magnetization normalized by formula unit.",
->>>>>>> aa8c2634
-    )
-
 
 class MagnetismDoc(BaseModel):
     """
